--- conflicted
+++ resolved
@@ -82,11 +82,7 @@
 
 .. sourcecode:: pycon
 
-<<<<<<< HEAD
-    >>> nmf = Nmf(common_corpus, num_topics=50, kappa=0.1, eval_every=5) # decrease training step size
-=======
-    >>> nmf = Nmf(common_corpus, num_topics=50, kappa=0.1, eval_every=5)  # descrease training step size
->>>>>>> fd16b38d
+    >>> nmf = Nmf(common_corpus, num_topics=50, kappa=0.1, eval_every=5)  # decrease training step size
 
 The NMF should be used whenever one needs extremely fast and memory optimized topic model.
 
